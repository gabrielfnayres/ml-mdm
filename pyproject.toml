[build-system]
requires = ["setuptools>=70.0.0"]
build-backend = "setuptools.build_meta"

[tool.setuptools.packages.find]
where = ["."]
exclude = ["tests*", "*clis*"]

[project]
name = "ml_mdm"
authors = [{name = "Apple"}]
readme = "README.md"
version = "1.0"
requires-python = ">3.8"
description = "A python package to simplify the creation of text conditioned image diffusion models"

dependencies = [
    "dataclass-wizard",
    "einops",
    "httpx==0.24.1",
    "mlx-data",
    "numpy<2",
    "simple-parsing==0.1.5",
<<<<<<< HEAD
    "torchvision",
    "transformers",
    "sentencepiece",
    "torch==2.2.2",
=======
    "tensorboardX==2.6.2.2",
    "tensorboard==2.16.2",
    "torchinfo",
    "torchmetrics[image]",
    "torchvision>=0.20.1",
    "transformers",
    "sentencepiece",
    "boto3",
    "torch>=2.5.1",
    "pytest",
    "pytest-cov",
    "pre-commit"
>>>>>>> 40e0bea8
]

[project.optional-dependencies]
data_prep = [
    "img2dataset",
    "boto3",
]
web_demo = [
    "fastapi>=0.109.1", # Required due to CVE-2024-24762
    "gradio>=4.14", # Required due to CVE-2023-6572
    "matplotlib",
    "imageio[ffmpeg]",
]
training = [
    "tensorboard==2.16.2",
    "tensorboardX==2.6.2.2",
    "torchmetrics[image]",
    "rotary-embedding-torch",
    "pytorch-model-summary",
    "torchinfo",
]
dev = [
    "pytest",
    "pytest-cov",
    "pre-commit",
]

[tool.isort]
profile = "black"
sections = ["FUTURE", "STDLIB", "THIRDPARTY", "NUMERIC", "FIRSTPARTY", "LOCALFOLDER"]
known_numeric = ["torch", "torchvision", "numpy", "jax", "flax", "mlx"]


[tool.pytest.ini_options]
addopts = "--cov=ml_mdm -m 'not gpu'"
markers = [
    "gpu" # tests that require a gpu
]<|MERGE_RESOLUTION|>--- conflicted
+++ resolved
@@ -21,25 +21,10 @@
     "mlx-data",
     "numpy<2",
     "simple-parsing==0.1.5",
-<<<<<<< HEAD
     "torchvision",
     "transformers",
     "sentencepiece",
     "torch==2.2.2",
-=======
-    "tensorboardX==2.6.2.2",
-    "tensorboard==2.16.2",
-    "torchinfo",
-    "torchmetrics[image]",
-    "torchvision>=0.20.1",
-    "transformers",
-    "sentencepiece",
-    "boto3",
-    "torch>=2.5.1",
-    "pytest",
-    "pytest-cov",
-    "pre-commit"
->>>>>>> 40e0bea8
 ]
 
 [project.optional-dependencies]
